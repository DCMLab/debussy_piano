--- conflicted
+++ resolved
@@ -7,8 +7,45 @@
 This is a README file for a data repository originating from the [DCML corpus initiative](https://github.com/DCMLab/dcml_corpora)
 and serves as welcome page for both 
 
-<<<<<<< HEAD
+* the GitHub repo [https://github.com/DCMLab/debussy_piano](https://github.com/DCMLab/debussy_piano) and the corresponding
+* documentation page [https://dcmlab.github.io/debussy_piano](https://dcmlab.github.io/debussy_piano)
+
+For information on how to obtain and use the dataset, please refer to [this documentation page](https://dcmlab.github.io/debussy_piano/introduction).
+
+# The Claude Debussy Solo Piano Corpus
+
+The scores of Claude Debussy's entire oeuvre for piano solo, in uncompressed MuseScore 3 format (.mscx).
+
+## Cite as
+
+This repository has submodules. In order to clone it, use the command
+
+    git clone --recurse-submodules -j8 git@github.com:DCMLab/debussy_piano.git
+
 `-j8` is available from git >= 2.8 and fetches up to 8 submodules at a time in parallel
+
+## Abstract
+
+Claude Debussy’s personal style is typically characterised as a departure from earlier diatonic tonality, including a greater variety of pitch-class materials organised in fragmented yet coherent compositions. Exploiting the music-theoretical interpretability of Discrete Fourier Transforms over pitch-class distributions, we performed a corpus study over Debussy’s solo-piano works in order to investigate the diachronic development of such stylistic features across the composer’s lifespan. We propose quantitative heuristics for the prevalence of different pitch-class prototypes, the fragmentation of a piece across different prototypes, as well as some aspect of the overall coherence of a piece. We found strong evidence for a decrease of diatonicity in favour of octatonicity, as well as for an increase of fragmentation accompanied by non-decreasing coherence. These results contribute to the understanding of the historical development of extended-tonal harmony, while representing a fertile testing ground for the interaction of computational corpus-based methods with traditional music analytical approaches.
+
+## License
+
+Creative Commons Attribution-NonCommercial-ShareAlike 4.0 International License ([CC BY-NC-SA 4.0](https://creativecommons.org/licenses/by-nc-sa/4.0/)).
+
+## Naming convention
+
+Example: `l075-01_suite_prelude`.
+
+The filenames follow the pattern `l<###>[-##][_collection]_piece` where optional components are given in brackets `[]`.
+The corresponding regular expression is `l(?P<lesure>\d{3})(?:-(?P<mvt>\d{2}))?(?:_(?P<collection>[a-z]+?))?_(?P<piece>[a-z]+)`.
+The components are:
+
+* `lesure`: A three-digit, zero-padded number corresponding to the original Lesure (1977) catalog. A mapping to the revised 2003 version can be found [on Wikipedia](https://en.wikipedia.org/wiki/List_of_compositions_by_Claude_Debussy#Piano_solo).
+* `mvt` (optional): A two-digit movement number.
+* `collection` (optional): If a piece is part of a collection, the first word of it's title.
+* `title`: The first word of the piece's title.
+
+Titles are given in lowercase and without diacritics.
 
 ## Overview
 
@@ -145,41 +182,4 @@
 |l075-01_suite_prelude  |      89|   274|2.3.0   |
 |l075-02_suite_menuet   |     104|   305|2.3.0   |
 |l075-03_suite_clair    |      72|   150|2.3.0   |
-|l075-04_suite_passepied|     156|   284|2.3.0   |
-=======
-* the GitHub repo [https://github.com/DCMLab/debussy_piano](https://github.com/DCMLab/debussy_piano) and the corresponding
-* documentation page [https://dcmlab.github.io/debussy_piano](https://dcmlab.github.io/debussy_piano)
-
-For information on how to obtain and use the dataset, please refer to [this documentation page](https://dcmlab.github.io/debussy_piano/introduction).
-
-# The Claude Debussy Solo Piano Corpus
-
-The scores of Claude Debussy's entire oeuvre for piano solo, in uncompressed MuseScore 3 format (.mscx).
-
-## Cite as
-
-This dataset has been released together with the publication
-
-> Laneve, S., Schaerf, L., Cecchetti, G., Hentschel, J., & Rohrmeier, M. (2023). The diachronic development of Debussy’s musical style: A corpus study with Discrete Fourier Transform. Humanities and Social Sciences Communications, 10(1), 289. https://doi.org/10.1057/s41599-023-01796-7
-
-## Abstract
-
-Claude Debussy’s personal style is typically characterised as a departure from earlier diatonic tonality, including a greater variety of pitch-class materials organised in fragmented yet coherent compositions. Exploiting the music-theoretical interpretability of Discrete Fourier Transforms over pitch-class distributions, we performed a corpus study over Debussy’s solo-piano works in order to investigate the diachronic development of such stylistic features across the composer’s lifespan. We propose quantitative heuristics for the prevalence of different pitch-class prototypes, the fragmentation of a piece across different prototypes, as well as some aspect of the overall coherence of a piece. We found strong evidence for a decrease of diatonicity in favour of octatonicity, as well as for an increase of fragmentation accompanied by non-decreasing coherence. These results contribute to the understanding of the historical development of extended-tonal harmony, while representing a fertile testing ground for the interaction of computational corpus-based methods with traditional music analytical approaches.
-
-## License
-
-Creative Commons Attribution-NonCommercial-ShareAlike 4.0 International License ([CC BY-NC-SA 4.0](https://creativecommons.org/licenses/by-nc-sa/4.0/)).
-
-## Naming convention
-
-The filenames follow the pattern `l<###>[-##][_collection]_piece` where optional components are given in brackets `[]`.
-The corresponding regular expression is `l(?P<lesure>\d{3})(?:-(?P<mvt>\d{2}))?(?:_(?P<collection>[a-z]+?))?_(?P<piece>[a-z]+)`.
-The components are:
-
-* `lesure`: A three-digit, zero-padded number corresponding to the original Lesure (1977) catalog. A mapping to the revised 2003 version can be found [on Wikipedia](https://en.wikipedia.org/wiki/List_of_compositions_by_Claude_Debussy#Piano_solo).
-* `mvt` (optional): A two-digit movement number.
-* `collection` (optional): If a piece is part of a collection, the first word of it's title.
-* `title`: The first word of the piece's title.
-
-Titles are given in lowercase and without diacritics.
->>>>>>> f967a2ac
+|l075-04_suite_passepied|     156|   284|2.3.0   |