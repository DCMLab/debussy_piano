--- conflicted
+++ resolved
@@ -4,11 +4,7 @@
     * [Installing requirements](#installing-requirements)
     * [Running the code](#running-the-code)
   * [Running the R code](#running-the-r-code)
-<<<<<<< HEAD
   * [Re-generating the file with Pitch Class Vectors (PCVs) for all pieces](#re-generating-the-file-with-pitch-class-vectors-pcvs-for-all-pieces)
-=======
-* [Generating a file with Pitch Class Vectors (PCVs) for all pieces](#generating-a-file-with-pitch-class-vectors-pcvs-for-all-pieces)
->>>>>>> 10489768
 <!-- TOC -->
 
 # Code for reproducing data, results, and figures
@@ -78,7 +74,6 @@
 
 ## Re-generating the file with Pitch Class Vectors (PCVs) for all pieces
 
-<<<<<<< HEAD
 If `dimcat==0.3.0` is installed (part of the requirements.txt), you can head to your clone of this repository and run:
 
 ```bash
@@ -97,7 +92,4 @@
 * `--fillna 0.0` fills empty fields (=non-occurrent pitch classes) with 0.0
 * `--round 5` rounds the output to 5 (maximum available precision).
 
-The documentation of all parameter options can be accssed via `dimcat pcvs -h`.
-=======
-`dimcat pcvs -q 1.0 -p pc -w 0.5 --fillna 0.0 --round 5`
->>>>>>> 10489768
+The documentation of all parameter options can be accssed via `dimcat pcvs -h`.